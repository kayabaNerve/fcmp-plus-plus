#![allow(non_snake_case)]

use rand_core::{RngCore, CryptoRng};
use zeroize::Zeroize;

use transcript::Transcript;

use multiexp::multiexp;
use ciphersuite::{
  group::{
    ff::{Field, PrimeField, PrimeFieldBits},
    Group, GroupEncoding,
  },
  Ciphersuite,
};

use ec_divisors::{Poly, DivisorCurve, new_divisor};
use generalized_bulletproofs::{
  Generators, BatchVerifier, arithmetic_circuit_proof::ArithmeticCircuitProof,
};

mod lincomb;
pub(crate) use lincomb::*;
mod gadgets;
pub(crate) use gadgets::*;
mod circuit;
pub(crate) use circuit::*;

pub mod tree;

#[cfg(test)]
mod tests;

/// The variables used for Vector Commitments.
struct VectorCommitmentTape<F: Zeroize + PrimeFieldBits>(Vec<Vec<F>>);
impl<F: Zeroize + PrimeFieldBits> VectorCommitmentTape<F> {
  /// Append a series of variables to the vector commitment tape.
  fn append(&mut self, variables: Option<Vec<F>>) -> Vec<Variable> {
    // Any chunk of variables should be 256 long.
    if let Some(variables) = &variables {
      assert_eq!(variables.len(), 256);
    }
    let i = self.0.len();
    #[allow(clippy::unwrap_or_default)]
    self.0.push(variables.unwrap_or(vec![]));

    (0 .. 256).map(|j| Variable::C(i, j)).collect()
  }

  fn append_branch<C: Ciphersuite>(
    &mut self,
    branch_len: usize,
    branch: Option<Vec<F>>,
  ) -> Vec<Variable>
  where
    C::G: DivisorCurve<Scalar = F>,
  {
    let branch = branch.map(|mut branch| {
      assert_eq!(branch_len, branch.len());
      assert!(branch.len() <= 256);

      // Pad the branch
      while branch.len() < 256 {
        branch.push(F::ZERO);
      }
      branch
    });

    let mut branch = self.append(branch);
    branch.truncate(branch_len);
    branch
  }

  /// Append a discrete logarithm of up to 255 bits, allowing usage of the extra slot for an
  /// arbitrary variable.
  ///
  /// If the discrete logarithm is less than 255 bits, additional extra elements may be provided
  /// (`padding`), yet these are only accessible on certain curves. This function panics if more
  /// elements are provided in `padding` than free spaces remaining.
  fn append_dlog(
    &mut self,
    dlog_bits: usize,
    dlog: Option<Vec<bool>>,
    padding: Option<Vec<F>>,
    extra: Option<F>,
  ) -> (Vec<Variable>, Vec<Variable>, Variable) {
    assert!(dlog_bits <= 255);

    let witness = dlog.map(|dlog| {
      let mut bit_witness = vec![];
      assert_eq!(dlog.len(), dlog_bits);
      for i in 0 .. dlog_bits {
        bit_witness.push(if *dlog.get(i).unwrap_or(&false) { F::ONE } else { F::ZERO });
      }
      let mut witness = bit_witness;

      let padding = padding.unwrap();
      assert!(padding.len() <= (255 - dlog_bits));
      for i in 0 .. (255 - dlog_bits) {
        witness.push(*padding.get(i).unwrap_or(&F::ZERO));
      }
      assert_eq!(witness.len(), 255);

      // Since we have an extra slot, push an extra item
      witness.push(extra.unwrap());
      witness
    });

    let mut variables = self.append(witness);
    let extra = variables.pop().unwrap();
    let padding = variables.drain(dlog_bits .. 255).collect::<Vec<_>>();
    (variables, padding, extra)
  }

  fn append_divisor(&mut self, divisor: Option<Poly<F>>, extra: Option<F>) -> (Divisor, Variable) {
    let witness = divisor.map(|divisor| {
      // Divisor y
      // This takes 1 slot
      let mut divisor_witness = vec![];
      divisor_witness.push(*divisor.y_coefficients.first().unwrap_or(&F::ZERO));

      // Divisor yx
      // We allocate 126 slots for this
      let empty_vec = vec![];
      let yx = divisor.yx_coefficients.first().unwrap_or(&empty_vec);
      assert!(yx.len() <= 126);
      for i in 0 .. 126 {
        divisor_witness.push(*yx.get(i).unwrap_or(&F::ZERO));
      }

      // Divisor x
      assert!(divisor.x_coefficients.len() <= 128);
      assert_eq!(divisor.x_coefficients[0], F::ONE);
      // Transcript from 1 given we expect a normalization of the first coefficient
      // We allocate 127 slots for this
      for i in 1 .. 128 {
        divisor_witness.push(*divisor.x_coefficients.get(i).unwrap_or(&F::ZERO));
      }

      // Divisor 0
      // This takes 1 slot
      divisor_witness.push(divisor.zero_coefficient);

      assert_eq!(divisor_witness.len(), 255);

      // Since we have an extra slot, push an extra item
      let mut witness = divisor_witness;
      witness.push(extra.unwrap());
      witness
    });

    let mut variables = self.append(witness);
    let extra = variables.pop().unwrap();

    let divisor = Divisor {
      y: variables[0],
      yx: variables[1 .. (1 + 126)].to_vec(),
      x_from_power_of_2: variables[(1 + 126) .. (1 + 126 + 127)].to_vec(),
      zero: variables[254],
    };

    (divisor, extra)
  }

  fn append_claimed_point(
    &mut self,
    dlog_bits: usize,
    dlog: Option<Vec<bool>>,
    divisor: Option<Poly<F>>,
    point: Option<(F, F)>,
    padding: Option<Vec<F>>,
  ) -> (ClaimedPointWithDlog, Vec<Variable>) {
    // Append the x coordinate with the discrete logarithm
    let (dlog, padding, x) = self.append_dlog(dlog_bits, dlog, padding, point.map(|point| point.0));
    // Append the y coordinate with the divisor
    let (divisor, y) = self.append_divisor(divisor, point.map(|point| point.1));

    (ClaimedPointWithDlog { divisor, dlog, point: (x, y) }, padding)
  }

  fn commit<T: Transcript, C: Ciphersuite<F = F>>(
    &self,
    generators: &Generators<T, C>,
    blinds: &[C::F],
  ) -> Vec<C::G> {
    assert_eq!(self.0.len(), blinds.len());

    let mut res = vec![];
    for (values, blind) in self.0.iter().zip(blinds) {
      let g_generators = generators.g_bold_slice()[.. values.len()].iter().cloned();
      let mut commitment =
        g_generators.enumerate().map(|(i, g)| (values[i], g)).collect::<Vec<_>>();
      commitment.push((*blind, generators.h()));
      res.push(multiexp(&commitment));
    }
    res
  }
}

/// The blinds used with an output.
#[derive(Clone, Copy, PartialEq, Eq, Debug)]
pub struct OutputBlinds<F: PrimeFieldBits> {
  o_blind: F,
  i_blind: F,
  i_blind_blind: F,
  c_blind: F,
}

/// A blind, prepared for usage within the circuit.
#[derive(Clone, PartialEq, Eq, Debug)]
struct PreparedBlind<F: PrimeFieldBits> {
  bits: Vec<bool>,
  divisor: Poly<F>,
  x: F,
  y: F,
}

impl<F: PrimeFieldBits> PreparedBlind<F> {
  fn new<C1: Ciphersuite>(blinding_generator: C1::G, blind: C1::F) -> Self
  where
    C1::G: DivisorCurve<FieldElement = F>,
  {
    let mut bits = blind.to_le_bits().into_iter().collect::<Vec<_>>();
    bits.truncate(usize::try_from(C1::F::NUM_BITS).unwrap());

    let res_point = blinding_generator * blind;

    let divisor = {
      let mut gen_pow_2 = blinding_generator;
      let mut points = vec![];
      for bit in &bits {
        if *bit {
          points.push(gen_pow_2);
        }
        gen_pow_2 = gen_pow_2.double();
      }
      points.push(-res_point);
      new_divisor::<C1::G>(&points).unwrap().normalize_x_coefficient()
    };

    let (x, y) = C1::G::to_xy(res_point);
    Self { bits, divisor, x, y }
  }
}

/// A struct representing an output tuple.
#[derive(Clone, Copy, PartialEq, Eq, Debug)]
pub struct Output<OC: Ciphersuite> {
  O: OC::G,
  I: OC::G,
  C: OC::G,
}

/// A struct representing an input tuple.
#[derive(Clone, Copy, PartialEq, Eq, Debug)]
pub struct Input<F: Field> {
  O_tilde: (F, F),
  I_tilde: (F, F),
  R: (F, F),
  C_tilde: (F, F),
}

/// The blinds used for an output, prepared for usage within the circuit.
#[derive(Clone, PartialEq, Eq, Debug)]
pub struct PreparedBlinds<F: PrimeFieldBits> {
  o_blind: PreparedBlind<F>,
  i_blind_u: PreparedBlind<F>,
  i_blind_v: PreparedBlind<F>,
  i_blind_blind: PreparedBlind<F>,
  c_blind: PreparedBlind<F>,
  pub(crate) input: Input<F>,
}

impl<F: PrimeFieldBits> OutputBlinds<F> {
  pub fn new<R: RngCore + CryptoRng>(rng: &mut R) -> Self {
    let o_blind = F::random(&mut *rng);
    let i_blind = F::random(&mut *rng);
    let i_blind_blind = F::random(&mut *rng);
    let c_blind = F::random(&mut *rng);

    OutputBlinds { o_blind, i_blind, i_blind_blind, c_blind }
  }

  pub fn prepare<C: Ciphersuite<F = F>>(
    &self,
    G: C::G,
    T: C::G,
    U: C::G,
    V: C::G,
    output: Output<C>,
  ) -> PreparedBlinds<<C::G as DivisorCurve>::FieldElement>
  where
    C::G: DivisorCurve,
    <C::G as DivisorCurve>::FieldElement: PrimeFieldBits,
  {
    let O_tilde = output.O + (T * self.o_blind);
    let I_tilde = output.I + (U * self.i_blind);
    let R = (V * self.i_blind) + (T * self.i_blind_blind);
    let C_tilde = output.C + (G * self.c_blind);

    PreparedBlinds {
      // o_blind, i_blind, c_blind are used in-circuit as negative
      o_blind: PreparedBlind::new::<C>(T, -self.o_blind),
      i_blind_u: PreparedBlind::new::<C>(U, -self.i_blind),
      i_blind_v: PreparedBlind::new::<C>(V, -self.i_blind),
      i_blind_blind: PreparedBlind::new::<C>(T, self.i_blind_blind),
      c_blind: PreparedBlind::new::<C>(G, -self.c_blind),
      input: Input {
        O_tilde: C::G::to_xy(O_tilde),
        I_tilde: C::G::to_xy(I_tilde),
        R: C::G::to_xy(R),
        C_tilde: C::G::to_xy(C_tilde),
      },
    }
  }
}

/// A tree root, represented as a point from either curve.
#[derive(Clone, Copy, PartialEq, Eq, Debug)]
pub enum TreeRoot<C1: Ciphersuite, C2: Ciphersuite> {
  C1(C1::G),
  C2(C2::G),
}

/// The parameters for full-chain membership proofs.
#[derive(Clone, Debug)]
pub struct FcmpParams<T: 'static + Transcript, C1: Ciphersuite, C2: Ciphersuite> {
  /// Generators for the first curve.
  curve_1_generators: Generators<T, C1>,
  /// Generators for the second curve.
  curve_2_generators: Generators<T, C2>,

  /// Initialization point for the hash function over the first curve.
  curve_1_hash_init: C1::G,
  /// Initialization point for the hash function over the first curve.
  curve_2_hash_init: C2::G,

  G_table: Vec<(C1::F, C1::F)>,
  T_table: Vec<(C1::F, C1::F)>,
  U_table: Vec<(C1::F, C1::F)>,
  V_table: Vec<(C1::F, C1::F)>,
  H_1_table: Vec<(C2::F, C2::F)>,
  H_2_table: Vec<(C1::F, C1::F)>,
}

impl<T: 'static + Transcript, C1: Ciphersuite, C2: Ciphersuite> FcmpParams<T, C1, C2>
where
  C1::G: DivisorCurve<FieldElement = C2::F>,
  C2::G: DivisorCurve<FieldElement = C1::F>,
{
  #[allow(clippy::too_many_arguments)]
  pub fn new<OC: Ciphersuite>(
    curve_1_generators: Generators<T, C1>,
    curve_2_generators: Generators<T, C2>,
    curve_1_hash_init: C1::G,
    curve_2_hash_init: C2::G,
    G: OC::G,
    T: OC::G,
    U: OC::G,
    V: OC::G,
  ) -> Self
  where
    OC::G: DivisorCurve<FieldElement = C1::F>,
  {
    fn table<C: DivisorCurve>(mut generator: C) -> Vec<(C::FieldElement, C::FieldElement)> {
      let mut table = vec![C::to_xy(generator)];
      for _ in 1 .. C::Scalar::NUM_BITS {
        generator = generator.double();
        table.push(C::to_xy(generator));
      }
      table
    }

    let G_table = table(G);
    let T_table = table(T);
    let U_table = table(U);
    let V_table = table(V);
    let H_1_table = table(curve_1_generators.h());
    let H_2_table = table(curve_2_generators.h());

    Self {
      curve_1_generators,
      curve_2_generators,
      curve_1_hash_init,
      curve_2_hash_init,
      G_table,
      T_table,
      U_table,
      V_table,
      H_1_table,
      H_2_table,
    }
  }
}

#[derive(Clone, PartialEq, Eq, Debug)]
pub struct Branches<
  OC: Ciphersuite,
  C1: Ciphersuite<F = <OC::G as DivisorCurve>::FieldElement>,
  C2: Ciphersuite,
> where
  OC::G: DivisorCurve,
{
  leaves: Vec<Output<OC>>,
  curve_2_layers: Vec<Vec<C2::F>>,
  curve_1_layers: Vec<Vec<C1::F>>,
}

/// The full-chain membership proof.
#[derive(Clone)]
pub struct Fcmp<C1: Ciphersuite, C2: Ciphersuite> {
  proof_1: ArithmeticCircuitProof<C1>,
  proof_1_vcs: Vec<C1::G>,
  proof_2: ArithmeticCircuitProof<C2>,
  proof_2_vcs: Vec<C2::G>,
}
impl<C1: Ciphersuite, C2: Ciphersuite> Fcmp<C1, C2>
where
  C1::G: DivisorCurve<FieldElement = C2::F>,
  C2::G: DivisorCurve<FieldElement = C1::F>,
{
  fn transcript<T: Transcript>(
    transcript: &mut T,
    tree: TreeRoot<C1, C2>,
    input: Input<C1::F>,
    commitments_1: &[C1::G],
    commitments_2: &[C2::G],
  ) {
    // Transcript the tree root
    match tree {
      TreeRoot::C1(p) => transcript.append_message(b"root_1", p.to_bytes()),
      TreeRoot::C2(p) => transcript.append_message(b"root_2", p.to_bytes()),
    }
    // Transcript the input tuple
    transcript.append_message(b"O_tilde_x", input.O_tilde.0.to_repr());
    transcript.append_message(b"O_tilde_y", input.O_tilde.1.to_repr());
    transcript.append_message(b"I_tilde_x", input.I_tilde.0.to_repr());
    transcript.append_message(b"I_tilde_y", input.I_tilde.1.to_repr());
    transcript.append_message(b"R_x", input.R.0.to_repr());
    transcript.append_message(b"R_y", input.R.1.to_repr());
    transcript.append_message(b"C_tilde_x", input.C_tilde.0.to_repr());
    transcript.append_message(b"C_tilde_y", input.C_tilde.1.to_repr());

    for commitment in commitments_1 {
      transcript.append_message(b"c1_commitment", commitment.to_bytes());
    }

    for commitment in commitments_2 {
      transcript.append_message(b"c2_commitment", commitment.to_bytes());
    }
  }

  pub fn prove<R: RngCore + CryptoRng, T: Transcript, OC: Ciphersuite>(
    rng: &mut R,
    transcript: &mut T,
    params: &FcmpParams<T, C1, C2>,
    tree: TreeRoot<C1, C2>,
    output: Output<OC>,
    output_blinds: PreparedBlinds<C1::F>,
    branches: Branches<OC, C1, C2>,
  ) -> Self
  where
    OC::G: DivisorCurve<FieldElement = C1::F>,
  {
    // Flatten the leaves for the branch
    let mut flattened_leaves = vec![];
    for leaf in branches.leaves {
      flattened_leaves.extend(&[
        OC::G::to_xy(leaf.O).0,
        OC::G::to_xy(leaf.I).0,
        OC::G::to_xy(leaf.C).0,
      ]);
    }

    // Append the leaves and the rest of the branches to the tape
    let mut c1_tape = VectorCommitmentTape(vec![]);
    let mut c1_branches = vec![];
    {
      let branch = c1_tape.append_branch::<C1>(flattened_leaves.len(), Some(flattened_leaves));
      c1_branches.push(branch);
    }
    for branch in branches.curve_1_layers {
      let branch = c1_tape.append_branch::<C1>(branch.len(), Some(branch));
      c1_branches.push(branch);
    }

    let mut c2_tape = VectorCommitmentTape(vec![]);
    let mut c2_branches = vec![];
    for branch in branches.curve_2_layers {
      let branch = c2_tape.append_branch::<C2>(branch.len(), Some(branch));
      c2_branches.push(branch);
    }

    // Decide blinds for each branch
    let mut branches_1_blinds = vec![];
    let mut branches_1_blinds_prepared = vec![];
    for _ in 0 .. c1_branches.len() {
      let blind = C1::F::random(&mut *rng);
      branches_1_blinds.push(blind);
      branches_1_blinds_prepared
        .push(PreparedBlind::<_>::new::<C1>(params.curve_1_generators.h(), -blind));
    }

    let mut branches_2_blinds = vec![];
    let mut branches_2_blinds_prepared = vec![];
    for _ in 0 .. c2_branches.len() {
      let blind = C2::F::random(&mut *rng);
      branches_2_blinds.push(blind);
      branches_2_blinds_prepared
        .push(PreparedBlind::<_>::new::<C2>(params.curve_2_generators.h(), -blind));
    }

    // Accumulate the opening for the leaves
    let append_claimed_point_1 = |c1_tape: &mut VectorCommitmentTape<C1::F>,
                                  dlog_bits,
                                  blind: PreparedBlind<C1::F>,
                                  padding| {
      c1_tape.append_claimed_point(
        dlog_bits,
        Some(blind.bits),
        Some(blind.divisor),
        Some((blind.x, blind.y)),
        Some(padding),
      )
    };

    // Since this is presumed over Ed25519, which has a 253-bit discrete logarithm, we have two
    // items avilable in padding. We use this padding for all the other points we must commit to
    // For o_blind, we use the padding for O
    let (o_blind_claim, O) = {
      let (x, y) = OC::G::to_xy(output.O);

      append_claimed_point_1(
        &mut c1_tape,
        usize::try_from(OC::F::NUM_BITS).unwrap(),
        output_blinds.o_blind.clone(),
        vec![x, y],
      )
    };
    // For i_blind_u, we use the padding for I
    let (i_blind_u_claim, I) = {
      let (x, y) = OC::G::to_xy(output.I);
      append_claimed_point_1(
        &mut c1_tape,
        usize::try_from(OC::F::NUM_BITS).unwrap(),
        output_blinds.i_blind_u,
        vec![x, y],
      )
    };

    // Commit to the divisor for `i_blind V`, which doesn't commit to the point `i_blind V`
    // (annd that still has to be done)
    let (i_blind_v_divisor, _extra) =
      c1_tape.append_divisor(Some(output_blinds.i_blind_v.divisor), Some(C1::F::ZERO));

    // For i_blind_blind, we use the padding for (i_blind V)
    let (i_blind_blind_claim, i_blind_V) = {
      let (x, y) = (output_blinds.i_blind_v.x, output_blinds.i_blind_v.y);
      append_claimed_point_1(
        &mut c1_tape,
        usize::try_from(OC::F::NUM_BITS).unwrap(),
        output_blinds.i_blind_blind,
        vec![x, y],
      )
    };

    let i_blind_v_claim = ClaimedPointWithDlog {
      // This has the same discrete log, i_blind, as i_blind_u
      dlog: i_blind_u_claim.dlog.clone(),
      divisor: i_blind_v_divisor,
      point: (i_blind_V[0], i_blind_V[1]),
    };

    // For c_blind, we use the padding for C
    let (c_blind_claim, C) = {
      let (x, y) = OC::G::to_xy(output.C);
      append_claimed_point_1(
        &mut c1_tape,
        usize::try_from(OC::F::NUM_BITS).unwrap(),
        output_blinds.c_blind,
        vec![x, y],
      )
    };

    // We now have committed to O, I, C, and all interpolated points

    // The first circuit's tape opens the blinds from the second curve
    let mut commitment_blind_claims_1 = vec![];
    for blind in branches_2_blinds_prepared {
      commitment_blind_claims_1.push(
        c1_tape
          .append_claimed_point(
            usize::try_from(C2::F::NUM_BITS).unwrap(),
            Some(blind.bits),
            Some(blind.divisor),
            Some((blind.x, blind.y)),
            Some(vec![]),
          )
          .0,
      );
    }

    // The second circuit's tape opens the blinds from the first curve
    let mut commitment_blind_claims_2 = vec![];
    for blind in branches_1_blinds_prepared {
      commitment_blind_claims_2.push(
        c2_tape
          .append_claimed_point(
            usize::try_from(C1::F::NUM_BITS).unwrap(),
            Some(blind.bits),
            Some(blind.divisor),
            Some((blind.x, blind.y)),
            Some(vec![]),
          )
          .0,
      );
    }

    // We have now committed to the discrete logs, the divisors, and the output points...
    // and the sets, and the set members used within the tuple set membership (as needed)

    // Calculate all of the PVCs and transcript them
    let mut pvc_blinds_1 = branches_1_blinds;
    while pvc_blinds_1.len() < c1_tape.0.len() {
      pvc_blinds_1.push(C1::F::random(&mut *rng));
    }
    let commitments_1 = c1_tape.commit(&params.curve_1_generators, &pvc_blinds_1);

    let mut pvc_blinds_2 = branches_2_blinds;
    while pvc_blinds_2.len() < c2_tape.0.len() {
      pvc_blinds_2.push(C2::F::random(&mut *rng));
    }
    let commitments_2 = c2_tape.commit(&params.curve_2_generators, &pvc_blinds_2);
    Self::transcript(transcript, tree, output_blinds.input, &commitments_1, &commitments_2);

    // Create the circuits
    let mut c1_circuit = Circuit::<C1>::prove(c1_tape.0);
    let mut c2_circuit = Circuit::<C2>::prove(c2_tape.0);

    // Perform the layers
    c1_circuit.first_layer(
      transcript,
      &CurveSpec { a: <OC::G as DivisorCurve>::a(), b: <OC::G as DivisorCurve>::b() },
      &params.T_table,
      &params.U_table,
      &params.V_table,
      &params.G_table,
      //
      output_blinds.input.O_tilde,
      o_blind_claim,
      (O[0], O[1]),
      //
      output_blinds.input.I_tilde,
      i_blind_u_claim,
      (I[0], I[1]),
      //
      output_blinds.input.R,
      i_blind_v_claim,
      i_blind_blind_claim,
      //
      output_blinds.input.C_tilde,
      c_blind_claim,
      (C[0], C[1]),
      //
      c1_branches[0]
        .chunks(3)
        .map(|chunk| {
          assert_eq!(chunk.len(), 3);
          chunk.to_vec()
        })
        .collect(),
    );

    // We do have a spare blind for the last branch
    // If the first curve has more layers, it has the final blind
    // If the amount of layers are even, the blind is from the second curve
    if c1_branches.len() > c2_branches.len() {
      commitment_blind_claims_2.pop();
    } else {
      commitment_blind_claims_1.pop();
    }

    let mut c1_dlog_challenge = None;
    if let Some(blind) = commitment_blind_claims_1.first() {
      c1_dlog_challenge = Some(c1_circuit.additional_layer_discrete_log_challenge(
        transcript,
        &CurveSpec { a: <C2::G as DivisorCurve>::a(), b: <C2::G as DivisorCurve>::b() },
        1 + blind.divisor.x_from_power_of_2.len(),
        blind.divisor.yx.len(),
        &params.H_2_table,
      ));
    }

    assert_eq!(commitments_2.len(), pvc_blinds_2.len());
    // - 1, as the leaves are the first branch
    assert_eq!(c1_branches.len() - 1, commitment_blind_claims_1.len());
    assert!(commitments_2.len() > c1_branches.len());
    let commitment_iter = commitments_2.clone().into_iter().zip(pvc_blinds_2.clone());
    let branch_iter = c1_branches.into_iter().skip(1).zip(commitment_blind_claims_1);
    for ((mut prior_commitment, prior_blind), (branch, prior_blind_opening)) in
      commitment_iter.into_iter().zip(branch_iter)
    {
      prior_commitment += params.curve_2_hash_init;
      let unblinded_hash = prior_commitment - (params.curve_2_generators.h() * prior_blind);
      let (hash_x, hash_y, _) = c1_circuit.mul(None, None, Some(C2::G::to_xy(unblinded_hash)));
      c1_circuit.additional_layer(
        &CurveSpec { a: <C2::G as DivisorCurve>::a(), b: <C2::G as DivisorCurve>::b() },
        c1_dlog_challenge.as_ref().unwrap(),
        C2::G::to_xy(prior_commitment),
        prior_blind_opening,
        (hash_x, hash_y),
        branch,
      );
    }

    let mut c2_dlog_challenge = None;
    if let Some(blind) = commitment_blind_claims_2.first() {
      c2_dlog_challenge = Some(c2_circuit.additional_layer_discrete_log_challenge(
        transcript,
        &CurveSpec { a: <C1::G as DivisorCurve>::a(), b: <C1::G as DivisorCurve>::b() },
        1 + blind.divisor.x_from_power_of_2.len(),
        blind.divisor.yx.len(),
        &params.H_1_table,
      ));
    }

    assert_eq!(commitments_1.len(), pvc_blinds_1.len());
    assert_eq!(c2_branches.len(), commitment_blind_claims_2.len());
    assert!(commitments_1.len() > c2_branches.len());
    let commitment_iter = commitments_1.clone().into_iter().zip(pvc_blinds_1.clone());
    let branch_iter = c2_branches.into_iter().zip(commitment_blind_claims_2);
    for ((mut prior_commitment, prior_blind), (branch, prior_blind_opening)) in
      commitment_iter.into_iter().zip(branch_iter)
    {
      prior_commitment += params.curve_1_hash_init;
      let unblinded_hash = prior_commitment - (params.curve_1_generators.h() * prior_blind);
      let (hash_x, hash_y, _) = c2_circuit.mul(None, None, Some(C1::G::to_xy(unblinded_hash)));
      c2_circuit.additional_layer(
        &CurveSpec { a: <C1::G as DivisorCurve>::a(), b: <C1::G as DivisorCurve>::b() },
        c2_dlog_challenge.as_ref().unwrap(),
        C1::G::to_xy(prior_commitment),
        prior_blind_opening,
        (hash_x, hash_y),
        branch,
      );
    }

    // Escape to the raw weights to form a GBP with
    assert!(c1_circuit.muls() <= 256);
    assert!(c2_circuit.muls() <= 256);
    dbg!(c1_circuit.muls());
    dbg!(c2_circuit.muls());

    // TODO: unwrap -> Result
    let (c1_statement, c1_witness) = c1_circuit
      .statement(
        params.curve_1_generators.reduce(256).unwrap(),
        commitments_1.clone(),
        pvc_blinds_1,
      )
      .unwrap();
    let c1_proof = c1_statement.clone().prove(rng, transcript, c1_witness.unwrap()).unwrap();

    let (c2_statement, c2_witness) = c2_circuit
      .statement(
        params.curve_2_generators.reduce(256).unwrap(),
        commitments_2.clone(),
        pvc_blinds_2,
      )
      .unwrap();
    let c2_proof = c2_statement.prove(rng, transcript, c2_witness.unwrap()).unwrap();

    Fcmp {
      proof_1: c1_proof,
      proof_2: c2_proof,
      proof_1_vcs: commitments_1,
      proof_2_vcs: commitments_2,
    }
  }

  #[allow(clippy::too_many_arguments)]
  pub fn verify<R: RngCore + CryptoRng, T: Transcript, OC: Ciphersuite>(
    self,
    rng: &mut R,
    transcript: &mut T,
    verifier_1: &mut BatchVerifier<C1>,
    verifier_2: &mut BatchVerifier<C2>,
    params: &FcmpParams<T, C1, C2>,
    tree: TreeRoot<C1, C2>,
    layer_lens: Vec<usize>,
    input: Input<C1::F>,
  ) where
    OC::G: DivisorCurve<FieldElement = C1::F>,
  {
    // TODO: Check the length of the VCs for this proof

    // Append the leaves and the rest of the branches to the tape
    let mut c1_tape = VectorCommitmentTape(Vec::with_capacity(self.proof_1_vcs.len()));
    let mut c1_branches = Vec::with_capacity((layer_lens.len() / 2) + (layer_lens.len() % 2));
    let mut c2_tape = VectorCommitmentTape(Vec::with_capacity(self.proof_2_vcs.len()));
    let mut c2_branches = Vec::with_capacity(layer_lens.len() / 2);

    for (i, layer_len) in layer_lens.iter().enumerate() {
      if (i % 2) == 0 {
        let branch = c1_tape.append_branch::<C1>(*layer_len, None);
        c1_branches.push(branch);
      } else {
        let branch = c2_tape.append_branch::<C2>(*layer_len, None);
        c2_branches.push(branch);
      }
    }

    // Accumulate the opening for the leaves
    let append_claimed_point_1 = |c1_tape: &mut VectorCommitmentTape<C1::F>, dlog_bits| {
      c1_tape.append_claimed_point(dlog_bits, None, None, None, None)
    };

    // Since this is presumed over Ed25519, which has a 253-bit discrete logarithm, we have two
    // items avilable in padding. We use this padding for all the other points we must commit to
    // For o_blind, we use the padding for O
    let (o_blind_claim, O) =
      { append_claimed_point_1(&mut c1_tape, usize::try_from(OC::F::NUM_BITS).unwrap()) };
    // For i_blind_u, we use the padding for I
    let (i_blind_u_claim, I) =
      { append_claimed_point_1(&mut c1_tape, usize::try_from(OC::F::NUM_BITS).unwrap()) };

    // Commit to the divisor for `i_blind V`, which doesn't commit to the point `i_blind V`
    // (annd that still has to be done)
    let (i_blind_v_divisor, _extra) = c1_tape.append_divisor(None, None);

    // For i_blind_blind, we use the padding for (i_blind V)
    let (i_blind_blind_claim, i_blind_V) =
      { append_claimed_point_1(&mut c1_tape, usize::try_from(OC::F::NUM_BITS).unwrap()) };

    let i_blind_v_claim = ClaimedPointWithDlog {
      // This has the same discrete log, i_blind, as i_blind_u
      dlog: i_blind_u_claim.dlog.clone(),
      divisor: i_blind_v_divisor,
      point: (i_blind_V[0], i_blind_V[1]),
    };

    // For c_blind, we use the padding for C
    let (c_blind_claim, C) =
      { append_claimed_point_1(&mut c1_tape, usize::try_from(OC::F::NUM_BITS).unwrap()) };

    // We now have committed to O, I, C, and all interpolated points

    // The first circuit's tape opens the blinds from the second curve
    let mut commitment_blind_claims_1 = vec![];
    for _ in 0 .. (c1_branches.len() - 1) {
      commitment_blind_claims_1.push(
        c1_tape
          .append_claimed_point(usize::try_from(C2::F::NUM_BITS).unwrap(), None, None, None, None)
          .0,
      );
    }

    // The second circuit's tape opens the blinds from the first curve
    let mut commitment_blind_claims_2 = vec![];
    for _ in 0 .. c2_branches.len() {
      commitment_blind_claims_2.push(
        c2_tape
          .append_claimed_point(usize::try_from(C1::F::NUM_BITS).unwrap(), None, None, None, None)
          .0,
      );
    }

    Self::transcript(transcript, tree, input, &self.proof_1_vcs, &self.proof_2_vcs);

    // Create the circuits
    let mut c1_circuit = Circuit::<C1>::verify();
    let mut c2_circuit = Circuit::<C2>::verify();

    // Perform the layers
    c1_circuit.first_layer(
      transcript,
      &CurveSpec { a: <OC::G as DivisorCurve>::a(), b: <OC::G as DivisorCurve>::b() },
      &params.T_table,
      &params.U_table,
      &params.V_table,
      &params.G_table,
      //
      input.O_tilde,
      o_blind_claim,
      (O[0], O[1]),
      //
      input.I_tilde,
      i_blind_u_claim,
      (I[0], I[1]),
      //
      input.R,
      i_blind_v_claim,
      i_blind_blind_claim,
      //
      input.C_tilde,
      c_blind_claim,
      (C[0], C[1]),
      //
      c1_branches[0]
        .chunks(3)
        .map(|chunk| {
          assert_eq!(chunk.len(), 3);
          chunk.to_vec()
        })
        .collect(),
    );

    let mut c1_dlog_challenge = None;
    if let Some(blind) = commitment_blind_claims_1.first() {
      c1_dlog_challenge = Some(c1_circuit.additional_layer_discrete_log_challenge(
        transcript,
        &CurveSpec { a: <C2::G as DivisorCurve>::a(), b: <C2::G as DivisorCurve>::b() },
        1 + blind.divisor.x_from_power_of_2.len(),
        blind.divisor.yx.len(),
        &params.H_2_table,
      ));
    }

    // - 1, as the leaves are the first branch
    assert_eq!(c1_branches.len() - 1, commitment_blind_claims_1.len());
    assert!(self.proof_2_vcs.len() > c1_branches.len());
    let commitment_iter = self.proof_2_vcs.clone().into_iter();
    let branch_iter = c1_branches.into_iter().skip(1).zip(commitment_blind_claims_1);
    for (prior_commitment, (branch, prior_blind_opening)) in
      commitment_iter.into_iter().zip(branch_iter)
    {
      let (hash_x, hash_y, _) = c1_circuit.mul(None, None, None);
      c1_circuit.additional_layer(
        &CurveSpec { a: <C2::G as DivisorCurve>::a(), b: <C2::G as DivisorCurve>::b() },
<<<<<<< HEAD
        c1_dlog_challenge.as_ref().unwrap(),
        C2::G::to_xy(prior_commitment),
=======
        C2::G::to_xy(params.curve_2_hash_init + prior_commitment),
>>>>>>> d02dbcac
        prior_blind_opening,
        (hash_x, hash_y),
        branch,
      );
    }

    let mut c2_dlog_challenge = None;
    if let Some(blind) = commitment_blind_claims_2.first() {
      c2_dlog_challenge = Some(c2_circuit.additional_layer_discrete_log_challenge(
        transcript,
        &CurveSpec { a: <C1::G as DivisorCurve>::a(), b: <C1::G as DivisorCurve>::b() },
        1 + blind.divisor.x_from_power_of_2.len(),
        blind.divisor.yx.len(),
        &params.H_1_table,
      ));
    }

    assert_eq!(c2_branches.len(), commitment_blind_claims_2.len());
    assert!(self.proof_1_vcs.len() > c2_branches.len());
    let commitment_iter = self.proof_1_vcs.clone().into_iter();
    let branch_iter = c2_branches.into_iter().zip(commitment_blind_claims_2);
    for (prior_commitment, (branch, prior_blind_opening)) in
      commitment_iter.into_iter().zip(branch_iter)
    {
      let (hash_x, hash_y, _) = c2_circuit.mul(None, None, None);
      c2_circuit.additional_layer(
        &CurveSpec { a: <C1::G as DivisorCurve>::a(), b: <C1::G as DivisorCurve>::b() },
<<<<<<< HEAD
        c2_dlog_challenge.as_ref().unwrap(),
        C1::G::to_xy(prior_commitment),
=======
        C1::G::to_xy(params.curve_1_hash_init + prior_commitment),
>>>>>>> d02dbcac
        prior_blind_opening,
        (hash_x, hash_y),
        branch,
      );
    }

    // Escape to the raw weights to form a GBP with
    assert!(c1_circuit.muls() <= 256);
    assert!(c2_circuit.muls() <= 256);
    dbg!(c1_circuit.muls());
    dbg!(c2_circuit.muls());

    // TODO: unwrap -> Result
    let (c1_statement, _witness) = c1_circuit
      .statement(params.curve_1_generators.reduce(256).unwrap(), self.proof_1_vcs, vec![])
      .unwrap();
    c1_statement.verify(rng, verifier_1, transcript, self.proof_1).unwrap();

    let (c2_statement, _witness) = c2_circuit
      .statement(params.curve_2_generators.reduce(256).unwrap(), self.proof_2_vcs, vec![])
      .unwrap();
    c2_statement.verify(rng, verifier_2, transcript, self.proof_2).unwrap();

    // TODO: Check the final root matches
  }
}<|MERGE_RESOLUTION|>--- conflicted
+++ resolved
@@ -927,12 +927,8 @@
       let (hash_x, hash_y, _) = c1_circuit.mul(None, None, None);
       c1_circuit.additional_layer(
         &CurveSpec { a: <C2::G as DivisorCurve>::a(), b: <C2::G as DivisorCurve>::b() },
-<<<<<<< HEAD
         c1_dlog_challenge.as_ref().unwrap(),
-        C2::G::to_xy(prior_commitment),
-=======
         C2::G::to_xy(params.curve_2_hash_init + prior_commitment),
->>>>>>> d02dbcac
         prior_blind_opening,
         (hash_x, hash_y),
         branch,
@@ -960,12 +956,8 @@
       let (hash_x, hash_y, _) = c2_circuit.mul(None, None, None);
       c2_circuit.additional_layer(
         &CurveSpec { a: <C1::G as DivisorCurve>::a(), b: <C1::G as DivisorCurve>::b() },
-<<<<<<< HEAD
         c2_dlog_challenge.as_ref().unwrap(),
-        C1::G::to_xy(prior_commitment),
-=======
         C1::G::to_xy(params.curve_1_hash_init + prior_commitment),
->>>>>>> d02dbcac
         prior_blind_opening,
         (hash_x, hash_y),
         branch,
